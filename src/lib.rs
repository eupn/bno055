--- conflicted
+++ resolved
@@ -881,12 +881,8 @@
     }
 }
 
-<<<<<<< HEAD
-#[derive(Debug)]
+#[derive(Debug, Clone, Copy, PartialEq, Eq)]
 #[cfg_attr(feature = "defmt-03", derive(defmt::Format))]
-=======
-#[derive(Debug, Clone, Copy, PartialEq, Eq)]
->>>>>>> e3882fba
 pub struct BNO055CalibrationStatus {
     pub sys: u8,
     pub gyr: u8,
@@ -915,11 +911,8 @@
 
 bitflags! {
     /// Possible BNO055 operation modes.
-<<<<<<< HEAD
+    #[derive(Debug, Clone, Copy, PartialEq, Eq)]
     #[cfg_attr(feature = "defmt-03", derive(defmt::Format))]
-=======
-    #[derive(Debug, Clone, Copy, PartialEq, Eq)]
->>>>>>> e3882fba
     pub struct BNO055OperationMode: u8 {
         const CONFIG_MODE = 0b0000;
         const ACC_ONLY = 0b0001;
