--- conflicted
+++ resolved
@@ -28,15 +28,9 @@
 num-traits = { version = "0.2.15", default-features = false, features = ["libm"] }
 num-derive = "0.4.1"
 
-<<<<<<< HEAD
 defmt = { version = "0.3", optional = true }
 
-[dependencies.embedded-hal]
-version = "0.2.2"
-features = ["unproven"]
-=======
 embedded-hal = { version = "1.0" }
->>>>>>> e3882fba
 
 [features]
 default = []
